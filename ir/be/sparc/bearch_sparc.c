--- conflicted
+++ resolved
@@ -66,12 +66,9 @@
 #include "gen_sparc_regalloc_if.h"
 #include "sparc_transform.h"
 #include "sparc_emitter.h"
-<<<<<<< HEAD
 #include "sparc_architecture.h"
 #include "icore_lowerperm.h"
-=======
 #include "sparc_cconv.h"
->>>>>>> 5540c804
 
 DEBUG_ONLY(static firm_dbg_module_t *dbg = NULL;)
 
@@ -168,146 +165,6 @@
 	                   NULL, sparc_modifies_fp_flags);
 }
 
-<<<<<<< HEAD
-/**
- * transform reload node => load
- */
-static void transform_Reload(ir_node *node)
-{
-	ir_node   *block  = get_nodes_block(node);
-	dbg_info  *dbgi   = get_irn_dbg_info(node);
-	ir_node   *ptr    = get_irn_n(node, n_be_Spill_frame);
-	ir_node   *mem    = get_irn_n(node, n_be_Reload_mem);
-	ir_mode   *mode   = get_irn_mode(node);
-	ir_entity *entity = be_get_frame_entity(node);
-	const arch_register_t *reg;
-	ir_node   *proj;
-	ir_node   *load;
-
-	ir_node  *sched_point = sched_prev(node);
-
-	load = new_bd_sparc_Ld_imm(dbgi, block, ptr, mem, mode, entity, 0, true);
-	sched_add_after(sched_point, load);
-	sched_remove(node);
-
-	proj = new_rd_Proj(dbgi, load, mode, pn_sparc_Ld_res);
-
-	reg = arch_get_irn_register(node);
-	arch_set_irn_register(proj, reg);
-
-	exchange(node, proj);
-}
-
-/**
- * transform spill node => store
- */
-static void transform_Spill(ir_node *node)
-{
-	ir_node   *block  = get_nodes_block(node);
-	dbg_info  *dbgi   = get_irn_dbg_info(node);
-	ir_node   *ptr    = get_irn_n(node, n_be_Spill_frame);
-	ir_graph  *irg    = get_irn_irg(node);
-	ir_node   *mem    = get_irg_no_mem(irg);
-	ir_node   *val    = get_irn_n(node, n_be_Spill_val);
-	ir_mode   *mode   = get_irn_mode(val);
-	ir_entity *entity = be_get_frame_entity(node);
-	ir_node   *sched_point;
-	ir_node   *store;
-
-	sched_point = sched_prev(node);
-	store = new_bd_sparc_St_imm(dbgi, block, val, ptr, mem, mode, entity, 0, true);
-	sched_remove(node);
-	sched_add_after(sched_point, store);
-
-	exchange(node, store);
-}
-
-/**
- * walker to transform be_Spill and be_Reload nodes
- */
-static void sparc_after_ra_walker(ir_node *block, void *data)
-{
-	ir_node *node, *prev;
-	(void) data;
-
-	for (node = sched_last(block); !sched_is_begin(node); node = prev) {
-		prev = sched_prev(node);
-
-		if (be_is_Reload(node)) {
-			transform_Reload(node);
-		} else if (be_is_Spill(node)) {
-			transform_Spill(node);
-		}
-	}
-}
-
-static void sparc_collect_frame_entity_nodes(ir_node *node, void *data)
-{
-	be_fec_env_t  *env = (be_fec_env_t*)data;
-	const ir_mode *mode;
-	int            align;
-	ir_entity     *entity;
-	const sparc_load_store_attr_t *attr;
-
-	if (be_is_Reload(node) && be_get_frame_entity(node) == NULL) {
-		mode  = get_irn_mode(node);
-		align = get_mode_size_bytes(mode);
-		be_node_needs_frame_entity(env, node, mode, align);
-		return;
-	}
-
-	if (!is_sparc_Ld(node) && !is_sparc_Ldf(node))
-		return;
-
-	attr   = get_sparc_load_store_attr_const(node);
-	entity = attr->base.immediate_value_entity;
-	mode   = attr->load_store_mode;
-	if (entity != NULL)
-		return;
-	if (!attr->is_frame_entity)
-		return;
-	if (arch_irn_get_flags(node) & sparc_arch_irn_flag_needs_64bit_spillslot)
-		mode = mode_Lu;
-	align  = get_mode_size_bytes(mode);
-	be_node_needs_frame_entity(env, node, mode, align);
-}
-
-static void sparc_set_frame_entity(ir_node *node, ir_entity *entity)
-{
-	if (is_be_node(node)) {
-		be_node_set_frame_entity(node, entity);
-	} else {
-		/* we only say be_node_needs_frame_entity on nodes with load_store
-		 * attributes, so this should be fine */
-		sparc_load_store_attr_t *attr = get_sparc_load_store_attr(node);
-		assert(attr->is_frame_entity);
-		assert(attr->base.immediate_value_entity == NULL);
-		attr->base.immediate_value_entity = entity;
-	}
-}
-
-static void sparc_after_ra(ir_graph *irg)
-{
-	be_stack_layout_t *stack_layout = be_get_irg_stack_layout(irg);
-	bool               at_begin     = stack_layout->sp_relative ? true : false;
-	be_fec_env_t      *fec_env      = be_new_frame_entity_coalescer(irg);
-
-	if (sparc_cg_config.use_permi)
-		icore_lower_nodes_after_ra(irg);
-	else
-		lower_nodes_after_ra(irg);
-
-	irg_walk_graph(irg, NULL, sparc_collect_frame_entity_nodes, fec_env);
-	be_assign_entities(fec_env, sparc_set_frame_entity, at_begin);
-	be_free_frame_entity_coalescer(fec_env);
-
-	irg_block_walk_graph(irg, NULL, sparc_after_ra_walker, NULL);
-
-	sparc_introduce_prolog_epilog(irg);
-}
-
-=======
->>>>>>> 5540c804
 static void sparc_init_graph(ir_graph *irg)
 {
 	(void) irg;
@@ -624,10 +481,8 @@
 		4      /* alignment of stack parameter: typically 4 (32bit) or 8 (64bit) */
 	};
 
-<<<<<<< HEAD
 	sparc_setup_cg_config();
 
-=======
 	ir_mode *mode_long_long
 		= new_ir_mode("long long", irms_int_number, 64, 1, irma_twos_complement,
 		              64);
@@ -646,7 +501,6 @@
 	p.type_long_double        = type_long_double;
 	p.type_long_long          = type_long_long;
 	p.type_unsigned_long_long = type_unsigned_long_long;
->>>>>>> 5540c804
 	return &p;
 }
 
